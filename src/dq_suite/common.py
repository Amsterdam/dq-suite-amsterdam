from dataclasses import dataclass
from typing import Any, Dict, List, Literal

from great_expectations import get_context
from great_expectations.data_context import AbstractDataContext
from pyspark.sql import DataFrame, SparkSession
from pyspark.sql.functions import col
from pyspark.sql.types import StructType


@dataclass()
class Rule:
    """
    Groups the name of the GX validation rule together with the
    parameters required to apply this rule.
    """

    rule_name: str  # Name of the GX expectation
    parameters: List[Dict[str, Any]]  # Collection of parameters required for
    # evaluating the expectation

    def __post_init__(self):
        if not isinstance(self.rule_name, str):
            raise TypeError("'rule_name' should be of type str")

        if not isinstance(self.parameters, list):
            raise TypeError(
                "'parameters' should be of type List[Dict[str, Any]]"
            )

    def __getitem__(self, key) -> str | List[Dict[str, Any]] | None:
        if key == "rule_name":
            return self.rule_name
        elif key == "parameters":
            return self.parameters
        raise KeyError(key)


RulesList = list[Rule]  # a list of DQ rules


@dataclass()
class RulesDict:
    """
    Groups a list of Rule-objects together with the name of the table
    these rules are to be applied to, as well as a unique identifier used for
    identifying outliers.
    """

    unique_identifier: str  # TODO: List[str] for more complex keys?
    table_name: str
    rules_list: RulesList

    def __post_init__(self):
        if not isinstance(self.unique_identifier, str):
            raise TypeError("'unique_identifier' should be of type str")

        if not isinstance(self.table_name, str):
            raise TypeError("'table_name' should be of type str")

        if not isinstance(self.rules_list, list):
            raise TypeError("'rules_list' should be RulesList")

    def __getitem__(self, key) -> str | RulesList | None:
        if key == "unique_identifier":
            return self.unique_identifier
        elif key == "table_name":
            return self.table_name
        elif key == "rules_list":
            return self.rules_list
        raise KeyError(key)


RulesDictList = List[RulesDict]  # a list of dictionaries containing DQ rules


@dataclass()
class DataQualityRulesDict:
    tables: RulesDictList

    def __post_init__(self):
        if not isinstance(self.tables, list):
            raise TypeError("'tables' should be RulesDictList")

    def __getitem__(self, key) -> RulesDictList | None:
        if key == "tables":
            return self.tables
        raise KeyError(key)


def is_empty_dataframe(df: DataFrame) -> bool:
    return len(df.take(1)) == 0


def get_full_table_name(
    catalog_name: str, table_name: str, schema_name: str = "data_quality"
) -> str:
    if not (catalog_name.endswith("_dev") | catalog_name.endswith("_prd")):
        raise ValueError(
            f"Incorrect catalog name '{catalog_name}', should "
            f"end with '_dev' or '_prd'."
        )
    return f"{catalog_name}.{schema_name}.{table_name}"


def enforce_column_order(df: DataFrame, schema: StructType) -> DataFrame:
    return df.select(schema.names)


def enforce_schema(df: DataFrame, schema_to_enforce: StructType) -> DataFrame:
    df = enforce_column_order(df=df, schema=schema_to_enforce)

    for column_name in df.columns:
        df = df.withColumn(
            column_name,
            col(column_name).cast(schema_to_enforce[column_name].dataType),
        )

    for column_name in df.columns:
        if column_name not in schema_to_enforce.names:
            # remove all columns not present in schema_to_enforce
            df = df.drop(column_name)

    return df


def write_to_unity_catalog(
    df: DataFrame,
    catalog_name: str,
    table_name: str,
    schema: StructType,
    mode: Literal["append", "overwrite"] = "append",
<<<<<<< HEAD
) -> None:  # pragma: no cover
    # TODO: enforce schema?
    # df = enforce_schema(df=df, schema_to_enforce=schema)
=======
) -> None:
    df = enforce_schema(df=df, schema_to_enforce=schema)
>>>>>>> 5a7ac66f
    full_table_name = get_full_table_name(
        catalog_name=catalog_name, table_name=table_name
    )
    df.write.mode(mode).option("overwriteSchema", "true").saveAsTable(
        full_table_name
    )  # TODO: write as delta-table? .format("delta")


def get_data_context(
    data_context_root_dir: str = "/dbfs/great_expectations/",
) -> AbstractDataContext:  # pragma: no cover - part of GX
    return get_context(context_root_dir=data_context_root_dir)


@dataclass()
class ValidationSettings:
    spark_session: SparkSession
    catalog_name: str
    table_name: str
    check_name: str
    data_context_root_dir: str = "/dbfs/great_expectations/"
    data_context: AbstractDataContext | None = None
    expectation_suite_name: str | None = None
    checkpoint_name: str | None = None
    run_name: str | None = None

    def __post_init__(self):
        if not isinstance(self.spark_session, SparkSession):
            raise TypeError("'spark_session' should be of type SparkSession")
        if not isinstance(self.catalog_name, str):
            raise TypeError("'catalog_name' should be of type str")
        if not isinstance(self.table_name, str):
            raise TypeError("'table_name' should be of type str")
        if not isinstance(self.check_name, str):
            raise TypeError("'check_name' should be of type str")

    def initialise_or_update_attributes(self):  # pragma: no cover - complex
        # function
        self._set_data_context()

        # TODO/check: do we want to allow for custom names?
        self._set_expectation_suite_name()
        self._set_checkpoint_name()
        self._set_run_name()

        # Finally, apply the (new) suite name to the data context
        self.data_context.add_or_update_expectation_suite(
            expectation_suite_name=self.expectation_suite_name
        )

    def _set_data_context(self):  # pragma: no cover - uses part of GX
        self.data_context = get_data_context(
            data_context_root_dir=self.data_context_root_dir
        )

    def _set_expectation_suite_name(self):
        self.expectation_suite_name = f"{self.check_name}_expectation_suite"

    def _set_checkpoint_name(self):
        self.checkpoint_name = f"{self.check_name}_checkpoint"

    def _set_run_name(self):
        self.run_name = f"%Y%m%d-%H%M%S-{self.check_name}"<|MERGE_RESOLUTION|>--- conflicted
+++ resolved
@@ -130,14 +130,8 @@
     table_name: str,
     schema: StructType,
     mode: Literal["append", "overwrite"] = "append",
-<<<<<<< HEAD
 ) -> None:  # pragma: no cover
-    # TODO: enforce schema?
-    # df = enforce_schema(df=df, schema_to_enforce=schema)
-=======
-) -> None:
     df = enforce_schema(df=df, schema_to_enforce=schema)
->>>>>>> 5a7ac66f
     full_table_name = get_full_table_name(
         catalog_name=catalog_name, table_name=table_name
     )
