from dataclasses import dataclass
from typing import Any, Dict, List, Literal

from great_expectations import get_context
from great_expectations.data_context import AbstractDataContext
from pyspark.sql import DataFrame, SparkSession
from pyspark.sql.functions import col
from pyspark.sql.types import StructType


@dataclass()
class Rule:
    """
    Groups the name of the GX validation rule together with the
    parameters required to apply this rule.
    """

    rule_name: str  # Name of the GX expectation
    parameters: List[Dict[str, Any]]  # Collection of parameters required for
    # evaluating the expectation

    def __post_init__(self):
        if not isinstance(self.rule_name, str):
            raise TypeError("'rule_name' should be of type str")

        if not isinstance(self.parameters, list):
            raise TypeError(
                "'parameters' should be of type List[Dict[str, Any]]"
            )

    def __getitem__(self, key) -> str | List[Dict[str, Any]] | None:
        if key == "rule_name":
            return self.rule_name
        elif key == "parameters":
            return self.parameters
        raise KeyError(key)


RulesList = list[Rule]  # a list of DQ rules


@dataclass()
class RulesDict:
    """
    Groups a list of Rule-objects together with the name of the table
    these rules are to be applied to, as well as a unique identifier used for
    identifying outliers.
    """

    unique_identifier: str  # TODO: List[str] for more complex keys?
    table_name: str
    rules_list: RulesList

    def __post_init__(self):
        if not isinstance(self.unique_identifier, str):
            raise TypeError("'unique_identifier' should be of type str")

<<<<<<< HEAD
        if not isinstance(self.unique_identifier, str):
=======
        if not isinstance(self.table_name, str):
>>>>>>> ad3d07c0
            raise TypeError("'table_name' should be of type str")

        if not isinstance(self.rules_list, list):
            raise TypeError("'rules_list' should be RulesList")

    def __getitem__(self, key) -> str | RulesList | None:
        if key == "unique_identifier":
            return self.unique_identifier
        elif key == "table_name":
            return self.table_name
        elif key == "rules_list":
            return self.rules_list
        raise KeyError(key)


RulesDictList = List[RulesDict]  # a list of dictionaries containing DQ rules


@dataclass()
class DataQualityRulesDict:
    tables: RulesDictList

    def __post_init__(self):
        if not isinstance(self.tables, list):
            raise TypeError("'tables' should be RulesDictList")

    def __getitem__(self, key) -> RulesDictList | None:
        if key == "tables":
            return self.tables
        raise KeyError(key)


def is_empty_dataframe(df: DataFrame) -> bool:
    return len(df.take(1)) == 0


def get_full_table_name(
    catalog_name: str, table_name: str, schema_name: str = "data_quality"
) -> str:
    if not (catalog_name.endswith("_dev") | catalog_name.endswith("_prd")):
        raise ValueError(
            f"Incorrect catalog name '{catalog_name}', should "
            f"end with '_dev' or '_prd'."
        )
    return f"{catalog_name}.{schema_name}.{table_name}"


def enforce_column_order(df: DataFrame, schema: StructType) -> DataFrame:
    return df.select(schema.names)


def enforce_schema(df: DataFrame, schema_to_enforce: StructType) -> DataFrame:
    df = enforce_column_order(df=df, schema=schema_to_enforce)

    for column_name in df.columns:
        df = df.withColumn(
            column_name,
            col(column_name).cast(schema_to_enforce[column_name].dataType),
        )

    for column_name in df.columns:
        if column_name not in schema_to_enforce.names:
            # remove all columns not present in schema_to_enforce
            df = df.drop(column_name)

    return df


def write_to_unity_catalog(
    df: DataFrame,
    catalog_name: str,
    table_name: str,
    schema: StructType,
    mode: Literal["append", "overwrite"] = "append",
) -> None:  # pragma: no cover
    df = enforce_schema(df=df, schema_to_enforce=schema)
    full_table_name = get_full_table_name(
        catalog_name=catalog_name, table_name=table_name
    )
    df.write.mode(mode).option("overwriteSchema", "true").saveAsTable(
        full_table_name
    )  # TODO: write as delta-table? .format("delta")


def get_data_context(
    data_context_root_dir: str = "/dbfs/great_expectations/",
) -> AbstractDataContext:  # pragma: no cover - part of GX
    return get_context(context_root_dir=data_context_root_dir)


@dataclass()
class ValidationSettings:
    spark_session: SparkSession
    catalog_name: str
    table_name: str
    check_name: str
    data_context_root_dir: str = "/dbfs/great_expectations/"
    data_context: AbstractDataContext | None = None
    expectation_suite_name: str | None = None
    checkpoint_name: str | None = None
    run_name: str | None = None

    def __post_init__(self):
        if not isinstance(self.spark_session, SparkSession):
            raise TypeError("'spark_session' should be of type SparkSession")
        if not isinstance(self.catalog_name, str):
            raise TypeError("'catalog_name' should be of type str")
        if not isinstance(self.table_name, str):
            raise TypeError("'table_name' should be of type str")
        if not isinstance(self.check_name, str):
            raise TypeError("'check_name' should be of type str")

<<<<<<< HEAD
    def initialise_or_update_attributes(self):
=======
    def initialise_or_update_attributes(self):  # pragma: no cover - complex
        # function
>>>>>>> ad3d07c0
        self._set_data_context()

        # TODO/check: do we want to allow for custom names?
        self._set_expectation_suite_name()
        self._set_checkpoint_name()
        self._set_run_name()

        # Finally, apply the (new) suite name to the data context
        self.data_context.add_or_update_expectation_suite(
            expectation_suite_name=self.expectation_suite_name
        )

    def _set_data_context(self):  # pragma: no cover - uses part of GX
        self.data_context = get_data_context(
            data_context_root_dir=self.data_context_root_dir
        )

    def _set_expectation_suite_name(self):
        self.expectation_suite_name = f"{self.check_name}_expectation_suite"

    def _set_checkpoint_name(self):
        self.checkpoint_name = f"{self.check_name}_checkpoint"

    def _set_run_name(self):
        self.run_name = f"%Y%m%d-%H%M%S-{self.check_name}"<|MERGE_RESOLUTION|>--- conflicted
+++ resolved
@@ -55,11 +55,7 @@
         if not isinstance(self.unique_identifier, str):
             raise TypeError("'unique_identifier' should be of type str")
 
-<<<<<<< HEAD
-        if not isinstance(self.unique_identifier, str):
-=======
         if not isinstance(self.table_name, str):
->>>>>>> ad3d07c0
             raise TypeError("'table_name' should be of type str")
 
         if not isinstance(self.rules_list, list):
@@ -172,12 +168,8 @@
         if not isinstance(self.check_name, str):
             raise TypeError("'check_name' should be of type str")
 
-<<<<<<< HEAD
-    def initialise_or_update_attributes(self):
-=======
     def initialise_or_update_attributes(self):  # pragma: no cover - complex
         # function
->>>>>>> ad3d07c0
         self._set_data_context()
 
         # TODO/check: do we want to allow for custom names?
