from dataclasses import dataclass
from typing import Any, Dict, List, Literal

from great_expectations import get_context
from great_expectations.data_context import AbstractDataContext
from pyspark.sql import DataFrame, SparkSession
from pyspark.sql.functions import col
from pyspark.sql.types import StructType
from delta.tables import *


@dataclass()
class Rule:
    """
    Groups the name of the GX validation rule together with the
    parameters required to apply this rule.
    """

    rule_name: str  # Name of the GX expectation
    parameters: List[Dict[str, Any]]  # Collection of parameters required for
    # evaluating the expectation

    def __post_init__(self):
        if not isinstance(self.rule_name, str):
            raise TypeError("'rule_name' should be of type str")

        if not isinstance(self.parameters, list):
            raise TypeError(
                "'parameters' should be of type List[Dict[str, Any]]"
            )

    def __getitem__(self, key) -> str | List[Dict[str, Any]] | None:
        if key == "rule_name":
            return self.rule_name
        elif key == "parameters":
            return self.parameters
        raise KeyError(key)


RulesList = list[Rule]  # a list of DQ rules


@dataclass()
class RulesDict:
    """
    Groups a list of Rule-objects together with the name of the table
    these rules are to be applied to, as well as a unique identifier used for
    identifying outliers.
    """

    unique_identifier: str  # TODO: List[str] for more complex keys?
    table_name: str
    rules_list: RulesList

    def __post_init__(self):
        if not isinstance(self.unique_identifier, str):
            raise TypeError("'unique_identifier' should be of type str")

        if not isinstance(self.table_name, str):
            raise TypeError("'table_name' should be of type str")

        if not isinstance(self.rules_list, list):
            raise TypeError("'rules_list' should be RulesList")

    def __getitem__(self, key) -> str | RulesList | None:
        if key == "unique_identifier":
            return self.unique_identifier
        elif key == "table_name":
            return self.table_name
        elif key == "rules_list":
            return self.rules_list
        raise KeyError(key)


@dataclass()
class DatasetDict:
    """
<<<<<<< HEAD
    Groups a list of Rule-objects together with the name of the table
    these rules are to be applied to, as well as a unique identifier used for
    identifying outliers.
=======
    Groups the name and the medallion layer of the dataset where the
    rules apply to.
>>>>>>> 2ccdc7de
    """

    name: str
    layer: str

    def __post_init__(self):
        if not isinstance(self.name, str):
            raise TypeError("'name' should be of type str")

        if not isinstance(self.layer, str):
            raise TypeError("'layer' should be of type str")

    def __getitem__(self, key) -> str | RulesList | None:
        if key == "name":
            return self.name
        elif key == "layer":
            return self.layer
        raise KeyError(key)


RulesDictList = List[RulesDict]  # a list of dictionaries containing DQ rules


@dataclass()
class DataQualityRulesDict:
    """
    Groups a list of Table-objects together with the definition of the dataset
    these tables are a part of.
    """

    dataset: DatasetDict
    tables: RulesDictList

    def __post_init__(self):
        if not isinstance(self.dataset, dict):
            raise TypeError("'dataset' should be DatasetDict")

        if not isinstance(self.tables, list):
            raise TypeError("'tables' should be RulesDictList")

    def __getitem__(self, key) -> str | RulesDictList | None:
        if key == "dataset":
            return self.dataset
        elif key == "tables":
            return self.tables
        raise KeyError(key)


def is_empty_dataframe(df: DataFrame) -> bool:
    return len(df.take(1)) == 0


def get_full_table_name(
    catalog_name: str, table_name: str, schema_name: str = "data_quality"
) -> str:
    if not (catalog_name.endswith("_dev") | catalog_name.endswith("_prd")):
        raise ValueError(
            f"Incorrect catalog name '{catalog_name}', should "
            f"end with '_dev' or '_prd'."
        )
    return f"{catalog_name}.{schema_name}.{table_name}"


def enforce_column_order(df: DataFrame, schema: StructType) -> DataFrame:
    return df.select(schema.names)


def enforce_schema(df: DataFrame, schema_to_enforce: StructType) -> DataFrame:
    df = enforce_column_order(df=df, schema=schema_to_enforce)

    for column_name in df.columns:
        df = df.withColumn(
            column_name,
            col(column_name).cast(schema_to_enforce[column_name].dataType),
        )

    for column_name in df.columns:
        if column_name not in schema_to_enforce.names:
            # remove all columns not present in schema_to_enforce
            df = df.drop(column_name)

    return df


def write_to_unity_catalog(
    df: DataFrame,
    catalog_name: str,
    table_name: str,
    schema: StructType,
    mode: Literal["append", "overwrite"] = "append",
) -> None:  # pragma: no cover
    df = enforce_schema(df=df, schema_to_enforce=schema)
    full_table_name = get_full_table_name(
        catalog_name=catalog_name, table_name=table_name
    )
    df.write.mode(mode).option("overwriteSchema", "true").saveAsTable(
        full_table_name
    )  # TODO: write as delta-table? .format("delta")


def merge_df_with_unity_table(
    df: DataFrame,
    catalog_name: str,
    table_name: str,
    table_merge_id: str,
    df_merge_id: str,
    merge_dict: dict,
    spark_session: SparkSession,
) -> None:
    """
    This function takes a dataframe with new records to be merged
    into an existing delta table. The upsert operation is based on
    the regel_id column.
    """
    full_table_name = get_full_table_name(
        catalog_name=catalog_name, table_name=table_name
    )
    df_alias = f'{table_name}_df'
    regelTabel = DeltaTable.forName(spark_session, full_table_name)
    regelTabel.alias(table_name) \
        .merge(
            df.alias(df_alias),
            f'{table_name}.{table_merge_id} = {df_alias}.{df_merge_id}'
        ) \
        .whenMatchedUpdate(set = merge_dict) \
        .whenNotMatchedInsert(values = merge_dict) \
        .execute()


def get_data_context(
    data_context_root_dir: str = "/dbfs/great_expectations/",
) -> AbstractDataContext:  # pragma: no cover - part of GX
    return get_context(context_root_dir=data_context_root_dir)


@dataclass()
class ValidationSettings:
    """
    spark_session: SparkSession object
    catalog_name: name of unity catalog
    table_name: name of table in unity catalog
    check_name: name of data quality check
    data_context_root_dir: path to write GX data
    context - default "/dbfs/great_expectations/"
    data_context: a data context object
    expectation_suite_name: name of the GX expectation suite
    checkpoint_name: name of the GX checkpoint
    run_name: name of the data quality run
    send_slack_notification: indicator to use GX's built-in Slack
    notification action
    slack_webhook: webhook, recommended to store in key vault
    send_ms_teams_notification: indicator to use GX's built-in Microsoft
    Teams notification action
    ms_teams_webhook: webhook, recommended to store in key vault
    notify_on: when to send notifications, can be equal to "all",
    "success" or "failure"
    """
    spark_session: SparkSession
    catalog_name: str
    table_name: str
    check_name: str
    data_context_root_dir: str = "/dbfs/great_expectations/"
    data_context: AbstractDataContext | None = None
    expectation_suite_name: str | None = None
    checkpoint_name: str | None = None
    run_name: str | None = None
    send_slack_notification: bool = False
    slack_webhook: str | None = None
    send_ms_teams_notification: bool = False
    ms_teams_webhook: str | None = None
    notify_on: Literal["all", "success", "failure"] = "failure"

    def __post_init__(self):
        if not isinstance(self.spark_session, SparkSession):
            raise TypeError("'spark_session' should be of type SparkSession")
        if not isinstance(self.catalog_name, str):
            raise TypeError("'catalog_name' should be of type str")
        if not isinstance(self.table_name, str):
            raise TypeError("'table_name' should be of type str")
        if not isinstance(self.check_name, str):
            raise TypeError("'check_name' should be of type str")
        if not isinstance(self.data_context_root_dir, str):
            raise TypeError("'data_context_root_dir' should be of type str")
        if self.notify_on not in ["all", "success", "failure"]:
            raise ValueError(
                "'notify_on' should be equal to 'all', 'success' or 'failure'"
            )

    def initialise_or_update_attributes(self):  # pragma: no cover - complex
        # function
        self._set_data_context()

        # TODO/check: do we want to allow for custom names?
        self._set_expectation_suite_name()
        self._set_checkpoint_name()
        self._set_run_name()

        # Finally, apply the (new) suite name to the data context
        self.data_context.add_or_update_expectation_suite(
            expectation_suite_name=self.expectation_suite_name
        )

    def _set_data_context(self):  # pragma: no cover - uses part of GX
        self.data_context = get_data_context(
            data_context_root_dir=self.data_context_root_dir
        )

    def _set_expectation_suite_name(self):
        self.expectation_suite_name = f"{self.check_name}_expectation_suite"

    def _set_checkpoint_name(self):
        self.checkpoint_name = f"{self.check_name}_checkpoint"

    def _set_run_name(self):
        self.run_name = f"%Y%m%d-%H%M%S-{self.check_name}"<|MERGE_RESOLUTION|>--- conflicted
+++ resolved
@@ -75,14 +75,8 @@
 @dataclass()
 class DatasetDict:
     """
-<<<<<<< HEAD
-    Groups a list of Rule-objects together with the name of the table
-    these rules are to be applied to, as well as a unique identifier used for
-    identifying outliers.
-=======
     Groups the name and the medallion layer of the dataset where the
     rules apply to.
->>>>>>> 2ccdc7de
     """
 
     name: str
