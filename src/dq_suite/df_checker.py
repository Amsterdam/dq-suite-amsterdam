import json
from jsonschema import validate as validate_json

from typing import Dict, Any, Tuple
import pandas as pd

import great_expectations as gx
from great_expectations.checkpoint import Checkpoint

from dq_suite.input_validator import validate_dqrules, expand_input
from dq_suite.output_transformations import extract_dq_validatie_data, extract_dq_afwijking_data, create_brontabel, create_bronattribute, create_dqRegel

def df_check(dfs: list, dq_rules: str, check_name: str) -> Tuple[Dict[str, Any], Dict[str, Tuple[Any, Any]], pd.DataFrame, pd.DataFrame, pd.DataFrame]:
    """
    Function takes DataFrame instances with specified Data Quality rules. 
    and returns a JSON string with the DQ results with different dataframes in results dict, 
    and returns different dfs as specified using Data Quality rules
    
    :param dfs: A list of DataFrame instances to process.
    :type dfs: list[DataFrame]
    :param dq_rules: JSON string containing the Data Quality rules to be evaluated.
    :type dq_rules: str
    :param check_name: Name of the run for reference purposes.
    :type check_name: str
    :return: A dictionary of Data Quality results for each DataFrame, 
             along with metadata DataFrames:  brontabel_df, bronattribute_df, dqRegel_df .
             Results contains 'result_dqValidatie' and 'result_dqAfwijking'.
    :rtype: Tuple[Dict[str, Any], pd.DataFrame, pd.DataFrame, pd.DataFrame]
    """

    results = {}
    name = check_name

    validate_dqrules(dq_rules)
    initial_rule_json = json.loads(dq_rules)
    rule_json = expand_input(initial_rule_json)

    brontabel_df = create_brontabel(rule_json)
    bronattribute_df = create_bronattribute(rule_json)
    dqRegel_df = create_dqRegel(rule_json)
<<<<<<< HEAD
    
=======

>>>>>>> 526c427e
    for df in dfs:
        context_root_dir = "/dbfs/great_expectations/"
        context = gx.get_context(context_root_dir=context_root_dir)
 
        dataframe_datasource = context.sources.add_or_update_spark(name="my_spark_in_memory_datasource_" + name)
 
        df_asset = dataframe_datasource.add_dataframe_asset(name=name, dataframe=df)
        batch_request = df_asset.build_batch_request()
 
        expectation_suite_name = name + "_exp_suite"
        context.add_or_update_expectation_suite(expectation_suite_name=expectation_suite_name)
 
        validator = context.get_validator(batch_request=batch_request, expectation_suite_name=expectation_suite_name)

        # to compare table_name in dq_rules and given table_names by data teams
<<<<<<< HEAD
        matching_rules = [rule for rule in rule_json["tables"] if rule["table_name"] == df.table_name]
 
=======
        matching_rules = [rule for rule in rule_json["dataframe_parameters"] if rule["table_name"] == df.table_name]

>>>>>>> 526c427e
        if not matching_rules:
            continue
 
        for rule in matching_rules:
            df_name = rule["table_name"]
            unique_identifier = rule["unique_identifier"]
            for rule_param in rule["rules"]:
                check = getattr(validator, rule_param["rule_name"])
                for param_set in rule_param["parameters"]:
                    kwargs = {}
                    for param in param_set.keys():
                        kwargs[param] = param_set[param]
                    check(**kwargs)
 
            validator.save_expectation_suite(discard_failed_expectations=False)
 
            my_checkpoint_name = name + "_checkpoint"
 
            checkpoint = Checkpoint(
                name=my_checkpoint_name,
                run_name_template="%Y%m%d-%H%M%S-" + name + "-template",
                data_context=context,
                batch_request=batch_request,
                expectation_suite_name=expectation_suite_name,
                action_list=[
                    {
                        "name": "store_validation_result",
                        "action": {"class_name": "StoreValidationResultAction"},
                    },
                ],
            )
 
            context.add_or_update_checkpoint(checkpoint=checkpoint)
            checkpoint_result = checkpoint.run()
            output = checkpoint_result["run_results"]
           
            for key, value in output.items():
                result = value["validation_result"]
                result_dqValidatie = extract_dq_validatie_data(df_name, result)
                result_dqAfwijking = extract_dq_afwijking_data(df_name, result, df, unique_identifier)
                results[df_name] = (result_dqValidatie, result_dqAfwijking)
      
    return  results, brontabel_df, bronattribute_df, dqRegel_df<|MERGE_RESOLUTION|>--- conflicted
+++ resolved
@@ -38,11 +38,7 @@
     brontabel_df = create_brontabel(rule_json)
     bronattribute_df = create_bronattribute(rule_json)
     dqRegel_df = create_dqRegel(rule_json)
-<<<<<<< HEAD
-    
-=======
 
->>>>>>> 526c427e
     for df in dfs:
         context_root_dir = "/dbfs/great_expectations/"
         context = gx.get_context(context_root_dir=context_root_dir)
@@ -58,13 +54,8 @@
         validator = context.get_validator(batch_request=batch_request, expectation_suite_name=expectation_suite_name)
 
         # to compare table_name in dq_rules and given table_names by data teams
-<<<<<<< HEAD
-        matching_rules = [rule for rule in rule_json["tables"] if rule["table_name"] == df.table_name]
- 
-=======
-        matching_rules = [rule for rule in rule_json["dataframe_parameters"] if rule["table_name"] == df.table_name]
-
->>>>>>> 526c427e
+        matching_rules = [rule for rule in rule_json["tables"] if rule["table_name"] == df.table_name
+                          
         if not matching_rules:
             continue
  
