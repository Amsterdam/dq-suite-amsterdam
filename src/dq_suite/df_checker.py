from typing import Any, List, Tuple

from great_expectations.checkpoint import Checkpoint
from great_expectations.validator.validator import Validator
from pyspark.sql import DataFrame

<<<<<<< HEAD
from src.dq_suite.common import (
    DataQualityRulesDict,
    Rule,
    RulesDict,
    ValidationSettings,
)
from src.dq_suite.input_helpers import get_data_quality_rules_dict
from src.dq_suite.output_transformations import (
=======
from .common import DataQualityRulesDict, Rule, RulesDict, ValidationSettings
from .input_helpers import get_data_quality_rules_dict
from .output_transformations import (
>>>>>>> ad3d07c0
    write_non_validation_tables,
    write_validation_table,
)


def filter_validation_dict_by_table_name(
    validation_dict: DataQualityRulesDict, table_name: str
) -> RulesDict | None:
    for rules_dict in validation_dict["tables"]:
        if rules_dict["table_name"] == table_name:
            # Only one RulesDict per table expected, so return the first match
            return rules_dict
    return None


def get_batch_request_and_validator(
    df: DataFrame,
    validation_settings_obj: ValidationSettings,
) -> Tuple[Any, Validator]:
    dataframe_datasource = (
        validation_settings_obj.data_context.sources.add_or_update_spark(
            name="my_spark_in_memory_datasource_"
            + validation_settings_obj.check_name
        )
    )

    df_asset = dataframe_datasource.add_dataframe_asset(
        name=validation_settings_obj.check_name, dataframe=df
    )
    batch_request = df_asset.build_batch_request()

    validator = validation_settings_obj.data_context.get_validator(
        batch_request=batch_request,
        expectation_suite_name=validation_settings_obj.expectation_suite_name,
    )

    return batch_request, validator


def create_and_run_checkpoint(
    validation_settings_obj: ValidationSettings, batch_request: Any
) -> Any:
    checkpoint = Checkpoint(
        name=validation_settings_obj.checkpoint_name,
        run_name_template=validation_settings_obj.run_name,
        data_context=validation_settings_obj.data_context,
        batch_request=batch_request,
        expectation_suite_name=validation_settings_obj.expectation_suite_name,
        action_list=[
            {  # TODO/check: do we really have to store the validation results?
                "name": "store_validation_result",
                "action": {"class_name": "StoreValidationResultAction"},
            },  # TODO: add more options via parameters, e.g. Slack output
        ],
    )

    validation_settings_obj.data_context.add_or_update_checkpoint(
        checkpoint=checkpoint
    )
    checkpoint_result = checkpoint.run()
    return checkpoint_result["run_results"]


def create_and_configure_expectations(
    validation_rules_list: List[Rule], validator: Validator
) -> None:
    for validation_rule in validation_rules_list:
        # Get the name of expectation as defined by GX
        gx_expectation_name = validation_rule["rule_name"]

        # Get the actual expectation as defined by GX
        gx_expectation = getattr(validator, gx_expectation_name)
        for validation_parameter_dict in validation_rule["parameters"]:
            kwargs = {}
            for par_name, par_value in validation_parameter_dict.items():
                kwargs[par_name] = par_value
            gx_expectation(**kwargs)

    validator.save_expectation_suite(discard_failed_expectations=False)


def validate(
    df: DataFrame,
    rules_dict: RulesDict,
    validation_settings_obj: ValidationSettings,
) -> Any:
    """
    [explanation goes here]

    :param df: A list of DataFrame instances to process.
    :param rules_dict: a RulesDict object containing the
    data quality rules to be evaluated.
    :param validation_settings_obj: [explanation goes here]
    """
    # Make sure all attributes are aligned before validating
    validation_settings_obj.initialise_or_update_attributes()

    batch_request, validator = get_batch_request_and_validator(
        df=df,
        validation_settings_obj=validation_settings_obj,
    )

    create_and_configure_expectations(
        validation_rules_list=rules_dict["rules"], validator=validator
    )

    checkpoint_output = create_and_run_checkpoint(
        validation_settings_obj=validation_settings_obj,
        batch_request=batch_request,
    )

    return checkpoint_output


def run(
    json_path: str, df: DataFrame, validation_settings_obj: ValidationSettings
) -> None:
    if not hasattr(df, "table_name"):
        df.table_name = validation_settings_obj.table_name

    # 1) extract the data quality rules to be applied...
    validation_dict = get_data_quality_rules_dict(file_path=json_path)
    rules_dict = filter_validation_dict_by_table_name(
        validation_dict=validation_dict,
        table_name=validation_settings_obj.table_name,
    )
    if rules_dict is None:
        print(
            f"No validations found for table_name "
            f"'{validation_settings_obj.table_name}' in JSON file at '"
            f"{json_path}'."
        )
        return

    # 2) perform the validation on the dataframe
    validation_output = validate(
        df=df,
        rules_dict=rules_dict,
        validation_settings_obj=validation_settings_obj,
    )

    # 3) write results to unity catalog
    write_non_validation_tables(
        dq_rules_dict=validation_dict,
        validation_settings_obj=validation_settings_obj,
    )
    write_validation_table(
        validation_output=validation_output,
        validation_settings_obj=validation_settings_obj,
        df=df,
        unique_identifier=rules_dict["unique_identifier"],
    )<|MERGE_RESOLUTION|>--- conflicted
+++ resolved
@@ -4,20 +4,9 @@
 from great_expectations.validator.validator import Validator
 from pyspark.sql import DataFrame
 
-<<<<<<< HEAD
-from src.dq_suite.common import (
-    DataQualityRulesDict,
-    Rule,
-    RulesDict,
-    ValidationSettings,
-)
-from src.dq_suite.input_helpers import get_data_quality_rules_dict
-from src.dq_suite.output_transformations import (
-=======
 from .common import DataQualityRulesDict, Rule, RulesDict, ValidationSettings
 from .input_helpers import get_data_quality_rules_dict
 from .output_transformations import (
->>>>>>> ad3d07c0
     write_non_validation_tables,
     write_validation_table,
 )
