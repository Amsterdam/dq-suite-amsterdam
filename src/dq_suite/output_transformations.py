--- conflicted
+++ resolved
@@ -99,12 +99,8 @@
             params[k] = round(float(params[k]), 1)
     return params
 
-<<<<<<< HEAD
-def get_parameters_from_results(result: dict) -> dict:
-=======
 
 def get_parameters_from_results(result: dict) -> list[dict]:
->>>>>>> 329cf4ff
     """
     Extracts parameters from a Great Expectations result.
 
@@ -344,12 +340,8 @@
     # Return True only for real numbers (int/float). Explicitly exclude boolean values.
     return isinstance(x, (int, float)) and not isinstance(x, bool)
 
-<<<<<<< HEAD
+
 def get_standard_validation_results(
-=======
-
-def get_single_validation_result_dict(
->>>>>>> 329cf4ff
     expectation_result: dict, run_time: datetime, table_id: str
 ) -> dict:
     expectation_type: str = expectation_result.get("expectation_type", "")
@@ -488,14 +480,13 @@
 def format_value(val):
     return val.wkt if hasattr(val, 'wkt') else val
 
-<<<<<<< HEAD
+
 def format_attribute_value(row, attribute):
     if isinstance(attribute, list):
         return {attr: format_value(row.get(attr)) for attr in attribute}
     return format_value(row.get(attribute))
 
-def get_single_expectation_afwijking_data(expectation_result, df, unique_identifier, run_time, table_id):
-=======
+
 def get_single_expectation_afwijking_data(
     expectation_result: Any,
     df: DataFrame,
@@ -503,7 +494,6 @@
     run_time: datetime,
     table_id: str,
 ) -> list[dict]:
->>>>>>> 329cf4ff
     extracted_data = []
     rule_name = expectation_result["expectation_config"]["meta"]["rule_name"]
     parameter_list = round_numeric_params(
