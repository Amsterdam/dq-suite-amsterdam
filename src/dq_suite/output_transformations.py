--- conflicted
+++ resolved
@@ -4,12 +4,7 @@
 # for df_dqValidatie
 def extract_dq_validatie_data(check_name, dq_result):
     """
-<<<<<<< HEAD
-    Function takes a json dq_rules,and a string check_name and returns dataframe.
-=======
     Function takes a json with the GX output and a string check_name and returns a dataframe.
->>>>>>> 72e6b69c
-    
     :param dq_result: A dictionary containing the Data Quality results from GX
     :type dq_result: dict
     :param check_name: Name of the run for reference purposes
@@ -62,10 +57,7 @@
     run_time = dq_result["meta"]["run_id"].run_time  # Access run_time attribute
     # Extracted data for df
     extracted_data = []
-<<<<<<< HEAD
-  
-=======
->>>>>>> 72e6b69c
+
     # To store unique combinations of value and IDs
     unique_entries = set()  
 
@@ -178,4 +170,4 @@
                     })
     
     df_dqRegel = pd.DataFrame(extracted_data)
-    return df_dqRegel
+    return df_dqRegel