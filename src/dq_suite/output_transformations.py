--- conflicted
+++ resolved
@@ -513,29 +513,7 @@
     :param catalog_name:
     :param spark_session:
     """
-<<<<<<< HEAD
     extracted_data = extract_regel_data(dq_rules_dict=dq_rules_dict)
-=======
-    extracted_data = []
-    dataset_name = dq_rules_dict["dataset"]["name"]
-    for table in dq_rules_dict["tables"]:
-        table_name = table["table_name"]
-        tabel_id = f"{dataset_name}_{table_name}"
-        for rule in table["rules"]:
-            rule_name = rule["rule_name"]
-            parameters = rule.get("parameters")
-            norm = rule.get("norm", None)
-            column = parameters.get("column", None)
-            extracted_data.append(
-                {
-                    "regelNaam": rule_name,
-                    "regelParameters": parameters,
-                    "norm": norm,
-                    "bronTabelId": tabel_id,
-                    "attribuut": column,
-                }
-            )
->>>>>>> e8f1bb07
 
     df_regel = list_of_dicts_to_df(
         list_of_dicts=extracted_data,
@@ -606,26 +584,7 @@
     unique_identifier: str,
     run_time: datetime,
 ):
-<<<<<<< HEAD
     create_dq_validatie(
-        validation_settings_obj.table_name,
-        dataset_name,
-        validation_output,
-        run_time,
-        validation_settings_obj.catalog_name,
-        validation_settings_obj.spark_session,
-    )
-    create_dq_afwijking(
-        validation_settings_obj.table_name,
-        dataset_name,
-        validation_output,
-        df,
-        unique_identifier,
-        run_time,
-        validation_settings_obj.catalog_name,
-        validation_settings_obj.spark_session,
-=======
-    extract_dq_validatie_data(
         table_name=validation_settings_obj.table_name,
         dataset_name=dataset_name,
         run_time=run_time,
@@ -633,7 +592,7 @@
         catalog_name=validation_settings_obj.catalog_name,
         spark_session=validation_settings_obj.spark_session,
     )
-    extract_dq_afwijking_data(
+    create_dq_afwijking(
         table_name=validation_settings_obj.table_name,
         dataset_name=dataset_name,
         dq_result=validation_output,
@@ -642,5 +601,4 @@
         run_time=run_time,
         catalog_name=validation_settings_obj.catalog_name,
         spark_session=validation_settings_obj.spark_session,
->>>>>>> e8f1bb07
     )