--- conflicted
+++ resolved
@@ -2,6 +2,7 @@
 import datetime
 import re
 from typing import Any, Dict, List
+import humps
 
 from great_expectations.checkpoint.checkpoint import (
     CheckpointDescriptionDict,
@@ -495,7 +496,6 @@
     table_id: str,
 ) -> list[dict]:
     extracted_data = []
-<<<<<<< HEAD
     rule_name = expectation_result["expectation_config"]["meta"]["rule_name"]
     parameter_list = round_numeric_params(
         get_parameters_from_results(expectation_result)
@@ -516,36 +516,15 @@
                 "regelParameters": parameter_list,
                 "bronTabelId": table_id,
             })
-    else:
-        deviating_attribute_value = expectation_result["result"].get("partial_unexpected_list", [])
-        unique_deviating_values = get_unique_deviating_values(deviating_attribute_value)
-        for value in unique_deviating_values:
-            filtered_df = filter_df_based_on_deviating_values(value, attribute, df)
-            grouped_ids = get_grouped_ids_per_deviating_value(filtered_df, unique_identifier)
-            extracted_data.append({
-                "identifierVeldWaarde": grouped_ids,
-                "afwijkendeAttribuutWaarde": str(value) if isinstance(attribute, list) else value,
-                "dqDatum": run_time,
-                "regelNaam": rule_name,
-                "regelParameters": parameter_list,
-                "bronTabelId": table_id,
-            })
-=======
-    expectation_type = expectation_result["expectation_type"]
-    expectation_type = humps.pascalize(expectation_type)
-    parameter_list = round_numeric_params(
-        get_parameters_from_results(result=expectation_result)
-    )
-    attribute = get_target_attr_for_rule(result=expectation_result)
-    result_dict = expectation_result.get("result", {})
-    if "observed_value" in result_dict:  # Handle table-level expectations
+    
+    elif "observed_value" in result_dict:  # Handle table-level expectations
         deviating_attribute_value = result_dict.get("observed_value", [])
         extracted_data.append(
             {
                 "identifierVeldWaarde": None,
                 "afwijkendeAttribuutWaarde": deviating_attribute_value,
                 "dqDatum": run_time,
-                "regelNaam": expectation_type,
+                "regelNaam": rule_name,
                 "regelParameters": parameter_list,
                 "bronTabelId": table_id,
             }
@@ -568,14 +547,13 @@
             )
             if isinstance(attribute, list):
                 value = str(value)
->>>>>>> 1065e82f
 
             extracted_data.append(
                 {
                     "identifierVeldWaarde": grouped_ids,
                     "afwijkendeAttribuutWaarde": value,
                     "dqDatum": run_time,
-                    "regelNaam": expectation_type,
+                    "regelNaam": rule_name,
                     "regelParameters": parameter_list,
                     "bronTabelId": table_id,
                 }
