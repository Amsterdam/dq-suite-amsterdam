--- conflicted
+++ resolved
@@ -4,11 +4,7 @@
 
 [project]
 name = "dq-suite-amsterdam"
-<<<<<<< HEAD
 version = "0.10.4"
-=======
-version = "0.10.3"
->>>>>>> e630d1bc
 authors = [
   { name="Arthur Kordes", email="a.kordes@amsterdam.nl" },
   { name="Aysegul Cayir Aydar", email="a.cayiraydar@amsterdam.nl" },
