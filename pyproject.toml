[build-system]
requires = ["setuptools>=61.0", "wheel"]
build-backend = "setuptools.build_meta"

[project]
name = "dq-suite-amsterdam"
<<<<<<< HEAD
version = "0.11.22"
=======
version = "0.12.02"
>>>>>>> 84f1708a
authors = [
  { name="Arthur Kordes", email="a.kordes@amsterdam.nl" },
  { name="Aysegul Cayir Aydar", email="a.cayiraydar@amsterdam.nl" },
  { name="Rajesh Chellaswamy", email="r.chellaswamy@amsterdam.nl" },
  { name="Bas Schotten", email="b.schotten@amsterdam.nl" }
]
description = "Wrapper for Great Expectations to fit the requirements of the Gemeente Amsterdam."
readme = "README.md"
requires-python = ">=3.10"
dependencies = [
    "great_expectations==1.1.3",
    "pandas==2.1.4",
    "pyspark==3.5.2",
    "pyhumps==3.8.0",
    "pyyaml==6.0.2",
    "delta-spark~=3.2.0",
    "validators==0.34.0",
    "typing_extensions>=4.7.1",
    "ydata-profiling>=4.3.1",
]


[project.optional-dependencies]
dev = [
    'bandit~=1.7',
    'black~=23.1',
    'pytest~=7.2',
    'mypy~=1.4.1',
    'pylint ~= 2.16',
    'autoflake ~= 2.0.1',
    'coverage ~= 7.6.1',
    'chispa ~= 0.10.1',
]

[tool.isort]
line_length = 80
profile = "black"
src_paths = ["src"]

[tool.black]
line-length = 80

[tool.autoflake]
recursive = 'true'
in-place = 'true'
remove-unused-variables = 'true'
remove-all-unused-imports = 'true'
quiet = 'true' # only report issues<|MERGE_RESOLUTION|>--- conflicted
+++ resolved
@@ -4,11 +4,9 @@
 
 [project]
 name = "dq-suite-amsterdam"
-<<<<<<< HEAD
-version = "0.11.22"
-=======
-version = "0.12.02"
->>>>>>> 84f1708a
+
+version = "0.12.03"
+
 authors = [
   { name="Arthur Kordes", email="a.kordes@amsterdam.nl" },
   { name="Aysegul Cayir Aydar", email="a.cayiraydar@amsterdam.nl" },
