--- conflicted
+++ resolved
@@ -4,11 +4,7 @@
 
 [project]
 name = "dq-suite-amsterdam"
-<<<<<<< HEAD
 version = "0.10.5"
-=======
-version = "0.10.4"
->>>>>>> c4fe3236
 authors = [
   { name="Arthur Kordes", email="a.kordes@amsterdam.nl" },
   { name="Aysegul Cayir Aydar", email="a.cayiraydar@amsterdam.nl" },
@@ -19,9 +15,9 @@
 readme = "README.md"
 requires-python = ">=3.10"
 dependencies = [
-    "great_expectations==1.0.3",
-    "pandas==2.1.4",
-    "pyspark==3.5.2",
+    "great_expectations==1.1.3",
+    "pandas~=1.5",
+    "pyspark~=3.3",
     "pyhumps==3.8.0",
     "pyyaml==6.0.2",
     "delta-spark~=3.2.0",
