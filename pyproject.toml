[build-system]
requires = ["setuptools>=61.0", "wheel"]
build-backend = "setuptools.build_meta"

[project]
name = "dq-suite-amsterdam"
<<<<<<< HEAD
version = "0.7.7"
=======
version = "0.9.0"
>>>>>>> 2ccdc7de
authors = [
  { name="Arthur Kordes", email="a.kordes@amsterdam.nl" },
  { name="Aysegul Cayir Aydar", email="a.cayiraydar@amsterdam.nl" },
  { name="Rajesh Chellaswamy", email="r.chellaswamy@amsterdam.nl" },
  { name="Bas Schotten", email="b.schotten@amsterdam.nl" }
]
description = "Wrapper for Great Expectations to fit the requirements of the Gemeente Amsterdam."
readme = "README.md"
requires-python = ">=3.10"
dependencies = [
<<<<<<< HEAD
  "great_expectations==1.0.1",
  "pandas==2.1.4",
  "pyspark==3.3.2",
  "pyhumps==3.8.0",
=======
  "great_expectations==0.18.19",
  "pandas==2.2.2",
  "pyspark==3.5.2",
>>>>>>> 2ccdc7de
]


[project.optional-dependencies]
dev = [
    'bandit~=1.7',
    'black~=23.1',
    'pytest~=7.2',
    'mypy~=1.4.1',
    'pylint ~= 2.16',
    'autoflake ~= 2.0.1',
    'coverage ~= 7.6.1',
    'delta-spark ~= 3.2.0',
]

[tool.isort]
line_length = 80
profile = "black"
src_paths = ["src"]

[tool.black]
line-length = 80

[tool.autoflake]
recursive = 'true'
in-place = 'true'
remove-unused-variables = 'true'
remove-all-unused-imports = 'true'
quiet = 'true' # only report issues<|MERGE_RESOLUTION|>--- conflicted
+++ resolved
@@ -4,11 +4,7 @@
 
 [project]
 name = "dq-suite-amsterdam"
-<<<<<<< HEAD
-version = "0.7.7"
-=======
-version = "0.9.0"
->>>>>>> 2ccdc7de
+version = "0.10.0"
 authors = [
   { name="Arthur Kordes", email="a.kordes@amsterdam.nl" },
   { name="Aysegul Cayir Aydar", email="a.cayiraydar@amsterdam.nl" },
@@ -19,16 +15,10 @@
 readme = "README.md"
 requires-python = ">=3.10"
 dependencies = [
-<<<<<<< HEAD
   "great_expectations==1.0.1",
   "pandas==2.1.4",
-  "pyspark==3.3.2",
+  "pyspark==3.5.2",
   "pyhumps==3.8.0",
-=======
-  "great_expectations==0.18.19",
-  "pandas==2.2.2",
-  "pyspark==3.5.2",
->>>>>>> 2ccdc7de
 ]
 
 
