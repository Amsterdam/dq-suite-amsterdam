--- conflicted
+++ resolved
@@ -18,13 +18,6 @@
             ]
         },
         {
-<<<<<<< HEAD
-            "unique_identifier": "the_id",
-            "table_name": "the_table_name",
-            "validate_table_schema": "the_table_schema_to_validate",
-            "validate_table_schema_url": "https://the-url.nl",
-            "rules": []
-=======
             "unique_identifier": "other_id",
             "table_name": "the_other_table",
             "rules": [
@@ -44,7 +37,6 @@
                     }
                 }
             ]
->>>>>>> 0c72ab90
         }
     ]
 }