--- conflicted
+++ resolved
@@ -24,11 +24,8 @@
     get_unique_deviating_values,
     get_validatie_data,
     list_of_dicts_to_df,
-<<<<<<< HEAD
     get_highest_severity_from_validation_result,
     get_custom_validation_results
-=======
->>>>>>> 329cf4ff
 )
 
 from .test_data.test_schema import SCHEMA as AFWIJKING_SCHEMA
