import json
from datetime import datetime
from unittest.mock import Mock

import pytest
import pandas as pd
from chispa import assert_df_equality
from pyspark.sql import SparkSession

from src.dq_suite.common import ValidationSettings
from src.dq_suite.output_transformations import (
    add_regel_id_column,
    create_empty_dataframe,
    filter_df_based_on_deviating_values,
    get_afwijking_data,
    get_bronattribuut_data,
    get_brondataset_data,
    get_brontabel_data,
    get_grouped_ids_per_deviating_value,
    get_highest_severity_from_validation_result,
    get_parameters_from_results,
    get_regel_data,
    get_target_attr_for_rule,
    get_unique_deviating_values,
    get_validatie_data,
    list_of_dicts_to_df,
<<<<<<< HEAD
    get_highest_severity_from_validation_result,
    get_single_expectation_afwijking_data,
=======
>>>>>>> 329cf4ff
)

from .test_data.test_schema import SCHEMA as AFWIJKING_SCHEMA
from .test_data.test_schema import SCHEMA2 as AFWIJKING_SCHEMA2


@pytest.mark.usefixtures("rules_file_path")  # From conftest.py
@pytest.fixture()
def read_test_rules_as_dict(rules_file_path):
    with open(rules_file_path, "r") as json_file:
        dq_rules_json_string = json_file.read()
    return json.loads(dq_rules_json_string)


@pytest.mark.usefixtures("result_file_path")
@pytest.fixture()
def read_test_result_as_dict(result_file_path):
    with open(result_file_path, "r") as json_file:
        dq_result_json_string = json_file.read()
    return json.loads(dq_result_json_string)


@pytest.fixture()
def spark():
    return SparkSession.builder.master("local").appName("chispa").getOrCreate()


@pytest.fixture
def validation_settings_obj():
    spark_session_mock = Mock(spec=SparkSession)
    validation_settings_obj = ValidationSettings(
        spark_session=spark_session_mock,
        catalog_name="the_catalog",
        table_name="the_table_name",
        validation_name="the_validation",
        dataset_layer="the_layer",
        dataset_name="the_dataset_name",
        unique_identifier="the_id",
    )
    return validation_settings_obj


@pytest.mark.usefixtures("spark")
class TestCreateEmptyDataframe:
    def test_create_empty_dataframe_returns_empty_dataframe(self, spark):
        empty_dataframe = create_empty_dataframe(
            spark_session=spark,
            schema=AFWIJKING_SCHEMA,
        )
        assert len(empty_dataframe.head(1)) == 0


@pytest.mark.usefixtures("spark")
class TestListOfDictsToDf:
    def test_list_of_dicts_to_df_raises_type_error(self, spark):
        with pytest.raises(TypeError):
            list_of_dicts_to_df(
                list_of_dicts={}, spark_session=spark, schema=AFWIJKING_SCHEMA
            )

    def test_list_of_dicts_to_df_returns_dataframe(self, spark):
        current_timestamp = datetime.now()
        source_data = [
            {"the_string": "test_string", "the_timestamp": current_timestamp}
        ]

        actual_df = list_of_dicts_to_df(
            list_of_dicts=source_data,
            spark_session=spark,
            schema=AFWIJKING_SCHEMA,
        )

        expected_data = [("test_string", current_timestamp)]
        expected_df = spark.createDataFrame(
            expected_data, ["the_string", "the_timestamp"]
        )
        assert_df_equality(actual_df, expected_df)


@pytest.mark.usefixtures("spark")
class TestConstructRegelId:
    def test_output_columns_list_raises_value_error(self, spark):
        df = spark.createDataFrame([("123", "456")], ["123", "456"])
        with pytest.raises(ValueError):
            add_regel_id_column(df=df)

    def test_construct_regel_id_returns_correct_hash(self, spark):
        input_data = [
            ("test_regelNaam", "test_regelParameters", "test_bronTabelId")
        ]
        input_df = spark.createDataFrame(
            input_data, ["regelNaam", "regelParameters", "bronTabelId"]
        )

        actual_df = add_regel_id_column(df=input_df)

        expected_data = [
            (
                "test_regelNaam",
                "test_regelParameters",
                "test_bronTabelId",
                "287467170918921248",
            )
        ]
        expected_df = spark.createDataFrame(
            expected_data,
            ["regelNaam", "regelParameters", "bronTabelId", "regelId"],
        )
        expected_df.schema["regelId"].nullable = False
        assert_df_equality(actual_df, expected_df)


class TestGetParametersFromResults:
    def test_get_parameters_from_results_with_and_without_batch_id(self):
        result = {
            "kwargs": {
                "param1": 10,
                "param2": "example",
                "batch_id": 123,
            }
        }
        result2 = {"kwargs": {"param1": 10, "param2": "example"}}
        expected_output = {"param1": 10, "param2": "example"}

        assert get_parameters_from_results(result) == expected_output
        assert get_parameters_from_results(result2) == expected_output

    def get_parameters_from_results(self):
        result = {"kwargs": {}}

        expected_output = [{}]
        assert get_parameters_from_results(result) == expected_output

    def get_parameters_from_results_raises_key_error(self):
        result = {}

        with pytest.raises(KeyError):
            get_parameters_from_results(result)


class TestGetTargetAttrForRule:
    def test_get_target_attr_for_rule_with_column(self):
        result = {"kwargs": {"column": "age", "column_list": ["age", "name"]}}
        expected_output = "age"
        assert get_target_attr_for_rule(result) == expected_output

    def test_get_target_attr_for_rule_without_column(self):
        result = {"kwargs": {"column_list": ["age", "name"]}}
        expected_output = ["age", "name"]
        assert get_target_attr_for_rule(result) == expected_output

    def test_get_target_attr_for_rule_no_kwargs_key_raises_key_error(self):
        result = {}
        with pytest.raises(KeyError):
            get_target_attr_for_rule(result)


class TestGetUniqueDeviatingValues:
    def test_get_unique_deviating_values_empty_list(self):
        result = get_unique_deviating_values([])
        expected_output = set()
        assert result == expected_output

    def test_get_unique_deviating_values_list_of_strings(self):
        result = get_unique_deviating_values(["apple", "banana", "cherry"])
        expected_output = {"apple", "banana", "cherry"}
        assert result == expected_output

    def test_get_unique_deviating_values_with_duplicate_strings(self):
        result = get_unique_deviating_values(["apple", "banana", "apple"])
        expected_output = {"apple", "banana"}
        assert result == expected_output

    def test_get_unique_deviating_values_with_duplicate_dicts(self):
        result = get_unique_deviating_values(
            [
                {"key1": "value1", "key2": "value2"},
                {"key1": "value1", "key2": "value2"},  # same dict
            ]
        )
        expected_output = {(("key1", "value1"), ("key2", "value2"))}
        assert result == expected_output

    def test_get_unique_deviating_values_with_mixed_dicts_and_strings(self):
        result = get_unique_deviating_values(
            [
                "apple",
                {"key1": "value1", "key2": "value2"},
                "banana",
                {"key1": "value1", "key2": "value2"},  # same dict
                "apple",  # same string
            ]
        )
        expected_output = {
            "apple",
            "banana",
            (("key1", "value1"), ("key2", "value2")),
        }
        assert result == expected_output


@pytest.mark.usefixtures("spark")
class TestFilterDfBasedOnDeviatingValues:
    def test_filter_df_based_on_deviating_values_none_value(self, spark):
        data = [("test", None, 20), ("John", None, 24), ("Alice", "Jansen", 45)]
        df = spark.createDataFrame(data, AFWIJKING_SCHEMA2)

        result_df = filter_df_based_on_deviating_values(None, "achternaam", df)
        expected_data = [("test", None, 20), ("John", None, 24)]
        expected_df = spark.createDataFrame(expected_data, AFWIJKING_SCHEMA2)
        assert_df_equality(result_df, expected_df)

    def test_filter_df_based_on_deviating_values_single_attribute(self, spark):
        data = [
            ("Alice", "Jansen", 30),
            ("John", "Doe", 42),
            ("Alice", "Taylor", 28),
        ]
        df = spark.createDataFrame(data, AFWIJKING_SCHEMA2)
        result_df = filter_df_based_on_deviating_values("Alice", "voornaam", df)
        expected_data = [("Alice", "Jansen", 30), ("Alice", "Taylor", 28)]
        expected_df = spark.createDataFrame(expected_data, AFWIJKING_SCHEMA2)
        assert_df_equality(result_df, expected_df)

    def test_filter_df_based_on_deviating_values_compound_key(self, spark):
        data = [
            ("Alice", "Jansen", 30),
            ("John", "Doe", 42),
            ("Alice", "Taylor", 28),
        ]
        df = spark.createDataFrame(data, AFWIJKING_SCHEMA2)

        result_df = filter_df_based_on_deviating_values(
            [("voornaam", "Alice"), ("achternaam", "Jansen")],
            ["voornaam", "achternaam"],
            df,
        )
        expected_data = [("Alice", "Jansen", 30)]
        expected_df = spark.createDataFrame(expected_data, AFWIJKING_SCHEMA2)
        assert_df_equality(result_df, expected_df)


@pytest.mark.usefixtures("spark")
class TestGetGroupedIdsPerDeviatingValue:
    def test_get_grouped_ids_per_deviating_value(self, spark):
        data = [
            ("Alice", "Jansen", 30),
            ("John", "Doe", 25),
            ("Alice", "Smith", 30),
            ("John", "Doe", 25),
        ]
        df = spark.createDataFrame(data, AFWIJKING_SCHEMA2)
        filtered_df = df.filter(df.voornaam == "Alice")
        unique_identifier = ["voornaam", "achternaam"]
        grouped_ids = get_grouped_ids_per_deviating_value(
            filtered_df, unique_identifier
        )

        expected_grouped_ids = [["Alice", "Jansen"], ["Alice", "Smith"]]
        assert grouped_ids == expected_grouped_ids


@pytest.mark.usefixtures("read_test_rules_as_dict")
class TestGetDatasetData:
    def test_get_dataset_data_raises_type_error(self):
        with pytest.raises(TypeError):
            get_brondataset_data(dq_rules_dict="123")

    def test_get_dataset_data_returns_correct_list(
        self, read_test_rules_as_dict
    ):
        test_output = get_brondataset_data(
            dq_rules_dict=read_test_rules_as_dict
        )
        expected_result = [
            {"bronDatasetId": "the_dataset", "medaillonLaag": "the_layer"}
        ]
        assert test_output == expected_result


@pytest.mark.usefixtures("read_test_rules_as_dict")
class TestGetTableData:
    def test_get_table_data_raises_type_error(self):
        with pytest.raises(TypeError):
            get_brondataset_data(dq_rules_dict="123")

    def test_get_table_data_returns_correct_list(self, read_test_rules_as_dict):
        test_output = get_brontabel_data(dq_rules_dict=read_test_rules_as_dict)
        expected_result = [
            {
                "bronTabelId": "the_dataset_the_table",
                "tabelNaam": "the_table",
                "uniekeSleutel": "id",
            },
            {
                "bronTabelId": "the_dataset_the_other_table",
                "tabelNaam": "the_other_table",
                "uniekeSleutel": "other_id",
            },
            {
                "bronTabelId": "the_dataset_the_third_table_name",
                "tabelNaam": "the_third_table_name",
                "uniekeSleutel": "id",
            },
        ]
        assert test_output == expected_result


@pytest.mark.usefixtures("read_test_rules_as_dict")
class TestGetAttributeData:
    def test_get_attribute_data_raises_type_error(self):
        with pytest.raises(TypeError):
            get_bronattribuut_data(dq_rules_dict="123")

    def test_get_attribute_data_returns_correct_list(
        self, read_test_rules_as_dict
    ):
        test_output = get_bronattribuut_data(
            dq_rules_dict=read_test_rules_as_dict
        )
        expected_result = [
            {
                "bronAttribuutId": "the_dataset_the_table_the_column",
                "attribuutNaam": "the_column",
                "bronTabelId": "the_dataset_the_table",
            },
            {
                "bronAttribuutId": "the_dataset_the_other_table_the_other_column",
                "attribuutNaam": "the_other_column",
                "bronTabelId": "the_dataset_the_other_table",
            },
        ]
        assert test_output == expected_result


@pytest.mark.usefixtures("read_test_rules_as_dict")
class TestGetRegelData:
    def test_get_regel_data_raises_type_error(self):
        with pytest.raises(TypeError):
            get_regel_data(dq_rules_dict="123")

    def test_get_regel_data_returns_correct_list(self, read_test_rules_as_dict):
        test_output = get_regel_data(dq_rules_dict=read_test_rules_as_dict)
        expected_result = [
            {
                "regelNaam": "ExpectColumnDistinctValuesToEqualSet",
                "severity": "fatal",
                "regelParameters": {
                    "column": "the_column",
                    "value_set": [1, 2, 3],
                },
                "bronTabelId": "the_dataset_the_table",
                "attribuut": "the_column",
                "norm": None,
            },
            {
                "regelNaam": "ExpectColumnValuesToBeBetween",
                "severity": "fatal",
                "regelParameters": {
                    "column": "the_other_column",
                    "min_value": 6,
                    "max_value": 10000,
                },
                "bronTabelId": "the_dataset_the_other_table",
                "attribuut": "the_other_column",
                "norm": None,
            },
            {
                "regelNaam": "ExpectTableRowCountToBeBetween",
                "severity": "fatal",
                "regelParameters": {"min_value": 1, "max_value": 1000},
                "bronTabelId": "the_dataset_the_other_table",
                "attribuut": None,
                "norm": None,
            },
        ]
        assert test_output == expected_result


@pytest.mark.usefixtures("read_test_result_as_dict", "validation_settings_obj")
class TestGetValidatieData:
    def test_get_validatie_data_raises_type_error(
        self, validation_settings_obj
    ):
        with pytest.raises(TypeError):
            get_validatie_data(
                validation_settings_obj=validation_settings_obj,
                run_time=datetime.now(),
                validation_output="123",
            )

    def test_get_validatie_data_returns_correct_list(
        self, read_test_result_as_dict, validation_settings_obj
    ):
        dtt_now = datetime.now()
        test_output = get_validatie_data(
            validation_settings_obj=validation_settings_obj,
            run_time=dtt_now,
            validation_output=read_test_result_as_dict,
        )
        test_sample = test_output[0]

        expected_result = {
            "aantalValideRecords": 23537,
            "aantalReferentieRecords": 23538,
            "dqResultaat": "success",
            "percentageValideRecords": 0.99,
            "regelNaam": "ExpectColumnDistinctValuesToEqualSet",
            "regelParameters": {
                "column": "the_column",
                "value_set": [1, 2, 3],
            },
            "bronTabelId": "the_dataset_name_the_table_name",
            "dqDatum": dtt_now,
        }
        for key in test_sample.keys():
            assert test_sample[key] == expected_result[key]


@pytest.mark.usefixtures("spark")
@pytest.mark.usefixtures("read_test_result_as_dict", "validation_settings_obj")
class TestGetAfwijkingData:
    def test_get_afwijking_data_raises_type_error(
        self, spark, validation_settings_obj
    ):
        with pytest.raises(TypeError):
            mock_data = [("str1", "str2")]
            mock_df = spark.createDataFrame(
                mock_data, ["the_string", "the_other_string"]
            )
            get_afwijking_data(
                df=mock_df,
                validation_settings_obj=validation_settings_obj,
                run_time=datetime.now(),
                validation_output="123",
            )


def test_get_highest_severity_from_validation_result():
    validation_result = {
        "results": [
            {
                "success": False,
                "expectation_config": {
                    "type": "expect_column_values_to_not_be_null"
                },
            },
            {
                "success": False,
                "expectation_config": {
                    "type": "expect_column_values_to_be_unique"
                },
            },
            {
                "success": True,
                "expectation_config": {
                    "type": "expect_column_values_to_not_be_null"
                },
            },
        ]
    }

    rules_dict = {
        "rules": [
            {
                "rule_name": "ExpectColumnValuesToNotBeNull",
<<<<<<< HEAD
                "parameters": {"column": "name"}
=======
                "parameters": {"column": "name"},
                "severity": "warning",
>>>>>>> 329cf4ff
            },
            {
                "rule_name": "ExpectColumnValuesToBeUnique",
                "parameters": {"column": "id"},
                "severity": "fatal",
            },
        ]
    }
    result = get_highest_severity_from_validation_result(
        validation_result, rules_dict
    )
    assert result == "fatal"


def test_get_highest_severity_all_successful():
    validation_result = {
        "results": [
            {
                "success": True,
                "expectation_config": {
                    "type": "expect_column_values_to_not_be_null"
                },
            }
        ]
    }

    rules_dict = {
        "rules": [
            {
                "rule_name": "ExpectColumnValuesToNotBeNull",
                "parameters": {"column": "name"},
                "severity": "warning",
            }
        ]
    }

    result = get_highest_severity_from_validation_result(
        validation_result, rules_dict
    )
    assert result == "ok"


def test_get_highest_severity_no_matching_severity():
    validation_result = {
        "results": [
            {
                "success": False,
                "expectation_config": {
                    "type": "expect_column_values_to_be_unique"
                },
            }
        ]
    }

    rules_dict = {
        "rules": [
            {
                "rule_name": "ExpectColumnValuesToNotBeNull",
                "parameters": {"column": "name"},
                "severity": "warning",
            }
        ]
    }

    result = get_highest_severity_from_validation_result(
        validation_result, rules_dict
    )
    assert result == "ok"


@pytest.fixture 
def sample_df(): 
    return pd.DataFrame({ "id": [1, 2, 3], "column_a": ["A", "B", "C"] }) 

@pytest.fixture 
def base_expectation_result(): 
    return { "expectation_type": "ExpectTableRowCountToEqual", "kwargs": {}, "result": {} }


def test_table_level_expectation(base_expectation_result, sample_df): 
    base_expectation_result["result"] = {"observed_value": 123} 
    result = get_single_expectation_afwijking_data( expectation_result=base_expectation_result, df=sample_df, unique_identifier=["id"], run_time=datetime(2025, 10, 15), table_id="table_001" ) 
    assert len(result) == 1 
    row = result[0] 
    assert row["afwijkendeAttribuutWaarde"] == 123 
    assert row["identifierVeldWaarde"] is None
    assert row["regelNaam"] == "ExpectTableRowCountToEqual" 



    # TODO: fix test. Also: this is not a proper unit test, needs more
    #  mocking and fewer calls to other functions inside.
    # def test_get_afwijking_data_returns_correct_list(
    #     self, spark, read_test_result_as_dict, validation_settings_obj
    # ):
    #     dtt_now = datetime.now()
    #     input_data = [("id1", None), ("id2", "the_value")]
    #     input_df = spark.createDataFrame(input_data, ["the_key", "the_column"])
    #     test_output = get_afwijking_data(
    #         df=input_df,
    #         validation_settings_obj=validation_settings_obj,
    #         run_time=dtt_now,
    #         validation_output=read_test_result_as_dict,
    #     )
    #     test_sample = test_output[0]
    #
    #     expected_result = {
    #         "identifierVeldWaarde": [["id1"]],
    #         "afwijkendeAttribuutWaarde": None,
    #         "regelNaam": "ExpectColumnDistinctValuesToEqualSet",
    #         "regelParameters": {"column": "the_column", "value_set": [1, 2, 3]},
    #         "bronTabelId": "the_dataset_name_the_table_name",
    #         "dqDatum": dtt_now,
    #     }
    #     for key in test_sample.keys():
    #         assert test_sample[key] == expected_result[key]<|MERGE_RESOLUTION|>--- conflicted
+++ resolved
@@ -24,11 +24,7 @@
     get_unique_deviating_values,
     get_validatie_data,
     list_of_dicts_to_df,
-<<<<<<< HEAD
-    get_highest_severity_from_validation_result,
     get_single_expectation_afwijking_data,
-=======
->>>>>>> 329cf4ff
 )
 
 from .test_data.test_schema import SCHEMA as AFWIJKING_SCHEMA
@@ -495,17 +491,12 @@
         "rules": [
             {
                 "rule_name": "ExpectColumnValuesToNotBeNull",
-<<<<<<< HEAD
                 "parameters": {"column": "name"}
-=======
-                "parameters": {"column": "name"},
-                "severity": "warning",
->>>>>>> 329cf4ff
             },
             {
                 "rule_name": "ExpectColumnValuesToBeUnique",
                 "parameters": {"column": "id"},
-                "severity": "fatal",
+                "severity": "fatal"
             },
         ]
     }
