--- conflicted
+++ resolved
@@ -32,8 +32,6 @@
 ```
 
 
-<<<<<<< HEAD
-=======
 # Export the schema from Unity Catalog to the Input Form
 In order to output the schema from Unity Catalog, use the following commands (using the required schema name):
 
@@ -45,7 +43,6 @@
 Copy the string to the Input Form to quickly ingest the schema in Excel.
 
 
->>>>>>> 5bc5911d
 # Validate the schema of a table
 It is possible to validate the schema of an entire table to a schema definition from Amsterdam Schema in one go. This is done by adding two fields to the "dq_rules" JSON when describing the table (See: https://github.com/Amsterdam/dq-suite-amsterdam/blob/main/dq_rules_example.json). 
 
